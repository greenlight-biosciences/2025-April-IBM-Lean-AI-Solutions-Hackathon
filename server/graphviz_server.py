--- conflicted
+++ resolved
@@ -503,7 +503,88 @@
         return f"Error while searching for icon: {str(e)}"
     
 @mcp.tool()
-<<<<<<< HEAD
+async def set_graph_theme(graph_name: str, theme: str, ctx: Context, custom_theme: dict = None) -> str:
+    """
+    Applies a general stylistic theme to the specified graph, updating past nodes and edges.
+
+    Args:
+        graph_name: The name of the graph to style.
+        theme: The name of the theme to apply. Available themes are:
+            - "classic": Default Graphviz style.
+            - "dark": Dark background with light-colored nodes and edges.
+            - "minimal": Simplistic style with minimal decorations.
+            - "vibrant": Bright colors for nodes and edges.
+            - "monochrome": Black and white style.
+            - "custom": User-defined custom theme.
+        custom_theme: A dictionary defining custom theme attributes. Should include keys like
+                      'bgcolor', 'node_attr', and 'edge_attr' (optional).
+
+    Returns:
+        A confirmation message.
+    """
+    if graph_name not in graphs:
+        return f"Graph '{graph_name}' does not exist."
+
+    valid_themes = {"classic", "dark", "minimal", "vibrant", "monochrome", "custom"}
+    if theme not in valid_themes:
+        return f"Invalid theme '{theme}'. Available themes are: {', '.join(valid_themes)}."
+
+    graph = graphs[graph_name]
+
+    # Define theme attributes
+    theme_attributes = {
+        "classic": {
+            "bgcolor": "white",
+            "node_attr": {"style": "solid", "color": "black", "fontcolor": "black"},
+            "edge_attr": {"color": "black"}
+        },
+        "dark": {
+            "bgcolor": "black",
+            "node_attr": {"style": "filled", "color": "white", "fontcolor": "white", "fillcolor": "gray20"},
+            "edge_attr": {"color": "white"}
+        },
+        "minimal": {
+            "bgcolor": "white",
+            "node_attr": {"style": "solid", "color": "black", "fontcolor": "black", "shape": "point"},
+            "edge_attr": {"color": "black", "style": "dotted"}
+        },
+        "vibrant": {
+            "bgcolor": "white",
+            "node_attr": {"style": "filled", "color": "black", "fontcolor": "white", "fillcolor": "orange"},
+            "edge_attr": {"color": "blue", "style": "bold"}
+        },
+        "monochrome": {
+            "bgcolor": "white",
+            "node_attr": {"style": "solid", "color": "black", "fontcolor": "black"},
+            "edge_attr": {"color": "black", "style": "solid"}
+        },
+        "custom": custom_theme if custom_theme else {}
+    }
+
+    # Apply the selected theme
+    if theme == "custom" and not custom_theme:
+        return "Invalid custom theme. Please provide a dictionary with 'bgcolor', 'node_attr', and 'edge_attr'."
+
+    theme_config = theme_attributes[theme]
+    graph.attr(bgcolor=theme_config.get("bgcolor", "white"))
+    graph.node_attr.update(theme_config.get("node_attr", {}))
+    graph.edge_attr.update(theme_config.get("edge_attr", {}))
+
+    # Update existing nodes and edges
+    for i, line in enumerate(graph.body):
+        if line.startswith("node"):
+            for key, value in theme_config.get("node_attr", {}).items():
+                if f"{key}=" not in line:
+                    graph.body[i] = line.strip() + f", {key}={value}"
+        elif line.startswith("edge"):
+            for key, value in theme_config.get("edge_attr", {}).items():
+                if f"{key}=" not in line:
+                    graph.body[i] = line.strip() + f", {key}={value}"
+
+    await ctx.info(f"Theme '{theme}' applied to graph '{graph_name}', and past nodes and edges updated.")
+    return f"Theme '{theme}' applied to graph '{graph_name}', and past nodes and edges updated."
+    
+@mcp.tool()
 async def query_existing_diagrams(query: str, ctx: Context) -> str:
     """
     Performs a similarity search on the FAISS vectorstore using the provided query, to find information about existing diagrams.
@@ -579,88 +660,6 @@
     faiss_vector_store.add_documents([document])
     await ctx.info(f"Description for resource '{resource_uri}': {description}")
     return f"Description for resource '{resource_uri}' generated and stored in vectorstore: {description}"
-=======
-async def set_graph_theme(graph_name: str, theme: str, ctx: Context, custom_theme: dict = None) -> str:
-    """
-    Applies a general stylistic theme to the specified graph, updating past nodes and edges.
-
-    Args:
-        graph_name: The name of the graph to style.
-        theme: The name of the theme to apply. Available themes are:
-            - "classic": Default Graphviz style.
-            - "dark": Dark background with light-colored nodes and edges.
-            - "minimal": Simplistic style with minimal decorations.
-            - "vibrant": Bright colors for nodes and edges.
-            - "monochrome": Black and white style.
-            - "custom": User-defined custom theme.
-        custom_theme: A dictionary defining custom theme attributes. Should include keys like
-                      'bgcolor', 'node_attr', and 'edge_attr' (optional).
-
-    Returns:
-        A confirmation message.
-    """
-    if graph_name not in graphs:
-        return f"Graph '{graph_name}' does not exist."
-
-    valid_themes = {"classic", "dark", "minimal", "vibrant", "monochrome", "custom"}
-    if theme not in valid_themes:
-        return f"Invalid theme '{theme}'. Available themes are: {', '.join(valid_themes)}."
-
-    graph = graphs[graph_name]
-
-    # Define theme attributes
-    theme_attributes = {
-        "classic": {
-            "bgcolor": "white",
-            "node_attr": {"style": "solid", "color": "black", "fontcolor": "black"},
-            "edge_attr": {"color": "black"}
-        },
-        "dark": {
-            "bgcolor": "black",
-            "node_attr": {"style": "filled", "color": "white", "fontcolor": "white", "fillcolor": "gray20"},
-            "edge_attr": {"color": "white"}
-        },
-        "minimal": {
-            "bgcolor": "white",
-            "node_attr": {"style": "solid", "color": "black", "fontcolor": "black", "shape": "point"},
-            "edge_attr": {"color": "black", "style": "dotted"}
-        },
-        "vibrant": {
-            "bgcolor": "white",
-            "node_attr": {"style": "filled", "color": "black", "fontcolor": "white", "fillcolor": "orange"},
-            "edge_attr": {"color": "blue", "style": "bold"}
-        },
-        "monochrome": {
-            "bgcolor": "white",
-            "node_attr": {"style": "solid", "color": "black", "fontcolor": "black"},
-            "edge_attr": {"color": "black", "style": "solid"}
-        },
-        "custom": custom_theme if custom_theme else {}
-    }
-
-    # Apply the selected theme
-    if theme == "custom" and not custom_theme:
-        return "Invalid custom theme. Please provide a dictionary with 'bgcolor', 'node_attr', and 'edge_attr'."
-
-    theme_config = theme_attributes[theme]
-    graph.attr(bgcolor=theme_config.get("bgcolor", "white"))
-    graph.node_attr.update(theme_config.get("node_attr", {}))
-    graph.edge_attr.update(theme_config.get("edge_attr", {}))
-
-    # Update existing nodes and edges
-    for i, line in enumerate(graph.body):
-        if line.startswith("node"):
-            for key, value in theme_config.get("node_attr", {}).items():
-                if f"{key}=" not in line:
-                    graph.body[i] = line.strip() + f", {key}={value}"
-        elif line.startswith("edge"):
-            for key, value in theme_config.get("edge_attr", {}).items():
-                if f"{key}=" not in line:
-                    graph.body[i] = line.strip() + f", {key}={value}"
-
-    await ctx.info(f"Theme '{theme}' applied to graph '{graph_name}', and past nodes and edges updated.")
-    return f"Theme '{theme}' applied to graph '{graph_name}', and past nodes and edges updated."
->>>>>>> 615c6cad
 
 if __name__ == "__main__":
     print("Starting Graphviz server...")
