--- conflicted
+++ resolved
@@ -180,12 +180,9 @@
         return f"Graph '{graph_name}' does not exist."
 
     graphs[graph_name].node(block_name, shape=shape, color=color, style=style)
-<<<<<<< HEAD
     print(f"Added block {block_name} to graph {graph_name}", file=sys.stderr)
-=======
     if re_render_graph:
         render_graph(graph_name)
->>>>>>> ab747cf2
     return f"Block '{block_name}' added to graph '{graph_name}' with shape '{shape}', color '{color}', and style '{style}'."
 
 @mcp.tool()
@@ -239,12 +236,9 @@
         attributes["label"] = label
 
     graph.node(block_name, **attributes)
-<<<<<<< HEAD
     print(f"Updated block {block_name} in graph {graph_name}", file=sys.stderr)
-=======
     if re_render_graph:
         render_graph(graph_name)
->>>>>>> ab747cf2
     return f"Node '{block_name}' updated in graph '{graph_name}' with attributes: {attributes}."
 
 @mcp.tool()
@@ -299,12 +293,9 @@
 
     new_graph.edge(from_block, to_block, **connection_attributes)
     graphs[graph_name] = new_graph
-<<<<<<< HEAD
     print(f"Updated connection from {from_block} to {to_block} in graph {graph_name}", file=sys.stderr)
-=======
     if re_render_graph:
         render_graph(graph_name)
->>>>>>> ab747cf2
     return f"Connection from '{from_block}' to '{to_block}' updated in graph '{graph_name}' with attributes: {connection_attributes}."
 
 @mcp.tool()
@@ -332,12 +323,9 @@
         graphs[graph_name].edge(from_block, to_block, label=label, color=color, style=style, penwidth=penwidth)
     else:
         graphs[graph_name].edge(from_block, to_block, color=color, style=style, penwidth=penwidth)
-<<<<<<< HEAD
     print(f"Added connection from {from_block} to {to_block} in graph {graph_name}", file=sys.stderr)
-=======
     if re_render_graph:
         render_graph(graph_name)
->>>>>>> ab747cf2
     return f"Connection from '{from_block}' to '{to_block}' added in graph '{graph_name}' with label '{label}', color '{color}', style '{style}', and penwidth '{penwidth}'." if label else f"Connection from '{from_block}' to '{to_block}' added in graph '{graph_name}' with color '{color}', style '{style}', and penwidth '{penwidth}'."
 
 @mcp.tool()
@@ -371,12 +359,9 @@
         new_graph.body.append(line)
     print(f"Deleted block {block_name}", file=sys.stderr)
     graphs[graph_name] = new_graph
-<<<<<<< HEAD
     print(f"Block '{block_name}' and its edges deleted from graph '{graph_name}'", file=sys.stderr)
-=======
     if re_render_graph:
         render_graph(graph_name)
->>>>>>> ab747cf2
     return f"Block '{block_name}' and its edges deleted from graph '{graph_name}'."
 
 @mcp.tool()
@@ -406,14 +391,9 @@
         "filepath": output_path,
         "mimeType": "image/png",
         "bytes": base64.b64encode(image_bytes).decode('utf-8'),
-<<<<<<< HEAD
-    }    
-    print(f"Rendered graph {graph_name} to {output_path}", file=sys.stderr)
-=======
         "created_at": datetime.now().isoformat()
     }
 
->>>>>>> ab747cf2
     return f"Graph '{graph_name}' rendered successfully. Check the output at {resource_uri}"
 
 @mcp.tool()
