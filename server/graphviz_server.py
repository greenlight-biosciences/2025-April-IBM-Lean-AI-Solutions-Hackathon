--- conflicted
+++ resolved
@@ -138,9 +138,6 @@
     # Render the PNG to a temporary file
     buffer = io.BytesIO()
     output_path = graphs[graph_name].render(format='png', cleanup=True)
-<<<<<<< HEAD
-    print(f"Rendered graph '{graph_name}' to {output_path}", file=sys.stderr)
-=======
     image_bytes = buffer.getvalue()
 
     resource_uri = f"resource://screenshot/{output_path}"
@@ -148,8 +145,8 @@
         "filepath": output_path,
         "mimeType": "image/jpeg",
         "bytes": image_bytes,
-    }
->>>>>>> 48cdfad6
+    }    
+    print(f"Rendered graph '{graph_name}' to {output_path}", file=sys.stderr)
     return f"Done! Check the output at {output_path}"
 
 # @mcp.tool()
@@ -166,7 +163,6 @@
 #     return Image(data=img.tobytes(), format="png")
 
 @mcp.tool()
-<<<<<<< HEAD
 def delete_node(graph_name: str, node_name: str) -> str:
     """Delete a node and its edges from the graph."""
     if graph_name not in graphs:
@@ -191,32 +187,6 @@
 
 
 @mcp.tool()
-def delete_edge(graph_name: str, from_node: str, to_node: str) -> str:
-    """Delete an edge from the graph."""
-    if graph_name not in graphs:
-        return f"Graph '{graph_name}' does not exist."
-
-    original_graph = graphs[graph_name]
-    new_graph = type(original_graph)(graph_name)
-
-    # Copy graph-level attributes
-    new_graph.attr(**original_graph.graph_attr)
-    new_graph.node_attr.update(original_graph.node_attr)
-    new_graph.edge_attr.update(original_graph.edge_attr)
-
-    # Determine arrow symbol used in the DOT format
-    arrow = "->" if isinstance(original_graph, graphviz.Digraph) else "--"
-    edge_pattern = f"{from_node} {arrow} {to_node}"
-
-    for line in original_graph.body:
-        # Skip the specific edge
-        if edge_pattern in line:
-            continue
-        new_graph.body.append(line)
-    print(f"Deleted edge from {from_node} to {to_node}", file=sys.stderr)
-    graphs[graph_name] = new_graph
-    return f"Edge from '{from_node}' to '{to_node}' deleted from graph '{graph_name}'."
-=======
 def display_graph(resource_uri: str) -> dict:
     """
     Displays a graph image based on the provided resource URI.
@@ -239,7 +209,6 @@
         raise Exception("Resource not found")
     return Image(data=entry["bytes"], format="jpeg")
 
->>>>>>> 48cdfad6
 
 if __name__ == "__main__":
     print("Starting Graphviz server...")
